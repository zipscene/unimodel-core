const _ = require('lodash');
const pasync = require('pasync');
const XError = require('xerror');
const { CrispPrePostHooks } = require('crisphooks');
const { createQuery, createUpdate } = require('zs-common-query');
<<<<<<< HEAD
const objtools = require('zs-objtools');
=======
>>>>>>> 22ae85a4
const FakeDocumentStream = require('./fake-document-stream');

/**
 * This is the parent class for unimodel models.  A model is the class that contains
 * methods that apply to collection-wide operations.
 *
 * A model is NOT a document.  A document is one instance of a model that contains
 * attributes.  Models can create documents and query documents, but the documents
 * themselves have their own set of methods.
 *
 * By convention, subclasses of Model should be named <Name>Model, and their document
 * classes should just be named <Name>.  For example, the model that represents a
 * collection of animals would be called `AnimalModel`, and the document would be
 * called `Animal`.
 *
 * This is an abstract class and does not provide any functionality.  It must be extended
 * by child classes.
 *
 * @class Model
 * @constructor
 * @param {Object} [options] - Options modifying behavior of the model.  These are defined
 *   by the model implementor.
 */
class Model extends CrispPrePostHooks {

	constructor(options = {}) {
		super();
		this.modelOptions = options;
	}

	/**
	 * A duck-type tests for whether a value is a Model instance
	 *
	 * @method isModel
	 * @static
	 * @param {*} value - Value to test
	 * @return {Boolean}
	 * @since v0.1.0
	 */
	static isModel(value) {
		return (
			_.isObject(value) &&
			_.isFunction(value.getName) &&
			_.isFunction(value.getKeys) &&
			_.isFunction(value.getType) &&
			_.isFunction(value.find) &&
			_.isFunction(value.findStream) &&
			_.isFunction(value.findOne) &&
			_.isFunction(value.aggregate) &&
			_.isFunction(value.aggregateMulti) &&
			_.isFunction(value.create) &&
			_.isFunction(value.remove) &&
			_.isFunction(value.update) &&
			_.isFunction(value.insert) &&
			_.isFunction(value.insertMulti)
		);
	}

	/**
	 * Returns a name that is used to reference this model/collection.  It should be uppercase and pluralized.
	 *
	 * @method getName
	 * @since v0.0.1
	 * @return {String} - Name for the model
	 */
	getName() {
		throw new XError(XError.UNSUPPORTED_OPERATION, 'The getName() method is not implemented for this model');
	}

	/**
	 * Returns a list of key fields used to uniquely identify documents in this collection.
	 * Keys should be listed in order from most-specific to least-specific.
	 *
	 * @example
	 *   In a collection of cities, the keys might be: `[ 'cityName', 'state', 'country', 'planet' ]`.
	 *
	 * @method getKeys
	 * @since v0.0.1
	 * @return {Array{String}} - Array of field names
	 */
	getKeys() {
		throw new XError(XError.UNSUPPORTED_OPERATION, 'The getKeys() method is not implemented for this model');
	}

	/**
	 * Get the model type, which is typically simply the constructor name.
	 *
	 * @example 'UnimongoModel'
	 * @example 'ElasticsearchModel'
	 *
	 * @method getType
	 * @since v0.1.0
	 * @return {String} - Model type
	 */
	getType() {
		return this.constructor.name;
	}

	/**
	 * Executes a mongo-style query.
	 *
	 * @method find
	 * @since v0.0.1
	 * @param {Object} query - Mongo-style query to execute
	 * @param {Object} [options] - Additional options
	 *   @param {Number} options.skip - Number of documents to skip when returning results
	 *   @param {Number} options.limit - Maximum number of results to return
	 *   @param {Array{String}} options.fields - Array of dot-separated field names to return
	 *   @param {Boolean} options.total - If true, also return a field with total number of results
	 *   @param {Array{String}} options.sort - An array of field names to sort by.  Each field can be
	 *     prefixed by a '-' to sort in reverse.
	 * @return {Promise} - Resolves with an array of result documents.  Rejects with an XError.
	 *   If the option `total` was set to true, the array also contains an additional member called
	 *   `total` containing the total number of results without skip or limit.
	 */
	find(query, options = {}) {
		// As a default implementation, check if the streaming query is overridden, and if so,
		// use it to find the documents.
		if (this.findStream !== Model.prototype.findStream) {
			let stream = this.findStream(query, options);
			return stream.intoArray().then((array) => {
				// If a total was requested, fetch that from the DocumentStream's method
				if (options.total) {
					return stream.getTotal().then((total) => {
						array.total = total;
						return total;
					});
				} else {
					return array;
				}
			});
		} else {
			throw new XError(XError.UNSUPPORTED_OPERATION, 'The find() method is not implemented for this model');
		}
	}

	/**
	 * Performs a streaming query.
	 *
	 * @method findStream
	 * @since v0.0.1
	 * @param {Object} query
	 * @param {Object} [options] - See the options for `find()`
	 * @return {DocumentStream} - A readable object stream streaming document instances.  The stream
	 *   also contains a method called `getTotal()`, which returns a promise resolving to the total
	 *   number of results.
	 */
	findStream(query, options = {}) {
		// By default, instantate a fake document stream that uses find() to fetch a static
		// array, and stream it as if it were an actual stream.
		return new FakeDocumentStream(this, query, options);
	}

	/**
	 * Finds a single object matching a query.
	 *
	 * @method findOne
	 * @since v0.0.1
	 * @param {Object} query
	 * @param {Object} [options] - See the options for `find()`.  Options `total` and `limit` are not
	 *   supported.
	 * @return {Promise} - Resolves with the single document instance.  On error, rejects with an
	 *   XError.  On not found, rejects with an XError with the code `XError.NOT_FOUND` .
	 */
	findOne(/*query, options = {}*/) {
		throw new XError(XError.UNSUPPORTED_OPERATION, 'The findOne() method is not implemented for this model');
	}

	/**
	 * Returns a count of the number of documents matching a query.
	 *
	 * @method count
	 * @since v0.0.1
	 * @param {Object} query
	 * @param {Object} [options] - See options for `find()`.
	 * @return {Promise} - Resolves with the numeric count.  Rejects with an XError.
	 */
	count(query, options = {}) {
		options.total = true;
		return this.find(query, options)
			.then((results) => {
				if (results.total !== undefined) {
					return results.total;
				} else {
					throw new XError(
						XError.UNSUPPORTED_OPERATION,
						'The count() method is not implemented for this model'
					);
				}
			});
	}

	/**
	 * Executes the aggregate and returns the results.
	 *
	 * @method aggregate
	 * @since v0.0.1
	 * @param {Object} query - Filter to restrict aggregates to
	 * @param {Object} aggregate - A map from aggregate names to aggregate specs. See the
	 *   README for details.
	 * @param {Object} [options] - Additional options to pass to the aggregate.
	 *   @param {Number} options.limit - Maximum number of aggregate entries to return.
	 *   @param {Array{String}} options.sort - Fields to sort the results by.  These are field paths that
	 *     reference the aggregate result entries (ie, `foo.avg`).
	 * @return {Promise} - Resolves with a map from aggregate names (as in the aggregates parameter)
	 *   to aggregate result objects.
	 */
	aggregate(query, aggregate, options = {}) {
		if (this.aggregateMulti !== Model.prototype.aggregateMulti) {
			return this.aggregateMulti(query, { aggregate }, options).then( (results) => results.aggregate );
		} else {
			throw new XError(XError.UNSUPPORTED_OPERATION, 'The aggregate() method is not implemented for this model');
		}
	}

	/**
	 * Executes the aggregates and returns the results.
	 *
	 * @method aggregateMulti
	 * @since v0.0.1
	 * @param {Object} query - Filter to restrict aggregates to
	 * @param {Object} aggregates - A map from aggregate names to aggregate specs. See the
	 *   README for details.
	 * @param {Object} [options] - Additional options to pass to the aggregate. These
	 *   are model-specific.
	 * @return {Promise} - Resolves with a map from aggregate names (as in the aggregates parameter)
	 *   to aggregate result objects.
	 */
	aggregateMulti(query, aggregates, options = {}) {
		if (this.aggregate !== Model.prototype.aggregate) {
			let resultsMap = {};
			return pasync.eachSeries(_.keys(aggregates), (aggregateKey) => {
				return this.aggregate(query, aggregates[aggregateKey], options).then( (results) => {
					resultsMap[aggregateKey] = results;
				} );
			} ).then( () => resultsMap );
		} else {
			throw new XError(XError.UNSUPPORTED_OPERATION, 'The aggregate() method is not implemented for this model');
		}
	}

	// TODO: Add aggregateStream() method and corresponding default implementations

	/**
	 * Creates a new instance of the Document this model represents.  The new document is not
	 * immediately saved to the datastore.
	 *
	 * @method create
	 * @since v0.0.1
	 * @param {Object} [data] - Initial data to fill the newly created document with.
	 * @return {Document} - An instance of this model's Document
	 */
	create(/*data = {}*/) {
		throw new XError(XError.UNSUPPORTED_OPERATION, 'The create() method is not implemented for this model');
	}

	/**
	 * Removes all documents matching the given query.
	 *
	 * @method remove
	 * @since v0.0.1
	 * @param {Object} query - Query to match documents to remove.
	 * @param {Object} [options] - Model-dependent options
	 * @return {Promise} - Promise that resolves with the number of documents removed, or rejects with XError
	 */
	remove(query/*, options = {}*/) {
		return this.findStream(query).intoArray()
			.then((documents) => {
				let promises = documents.map((document) => document.remove());
				return Promise.all(promises);
			});
	}

	/**
	 * Updates all documents matching a given query.
	 *
	 * @method update
	 * @since v0.0.1
	 * @param {Object} query - The query to match documents
	 * @param {Object} update - The Mongo-style update expression used to update documents.
	 *   By default, if this object contains no keys beginning with '$',
	 *   the update expression is implicitly wrapped in a '$set'.
	 * @param {Object} [options={}]
	 *   @param {Boolean} options.allowFullReplace - If this is set to true, update expressions
	 *     that do not contain any operators are allowed, and result in complete replacement of
	 *     any matching documents.
	 * @return {Promise} - Resolves with the number of documents updated, or rejects with XError
	 */
	update(query, update, options = {}) {
		if (_.isPlainObject(update)) update = createUpdate(update, options);

		return this.findStream(query).intoArray()
			.then((documents) => {
				let promises = documents.map((document) => {
					update.apply(document);
					return document.save();
				});

				return Promise.all(promises);
			});
	}

	/**
	 * Updates all documents matching a given query if they exist, and otherwise creates one.
	 *
	 * @method upsert
	 * @since v0.3.0
	 * @param {Object} query - The query to match documents
	 * @param {Object} update - The Mongo-style update expression used to update documents.
	 *   By default, if this object contains no keys beginning with '$',
	 *   the update expression is implicitly wrapped in a '$set'.
	 * @param {Object} [options]
	 *   @param {Boolean} options.allowFullReplace - If this is set to true,
	 *     update expressions that do not contain any operators are allowed,
	 *     and result in complete replacement of any matching documents.
	 * @return {Promise} - Resolves with the number of documents updated, or rejects with XError
	 */
	upsert(query, update, options = {}) {
		if (_.isPlainObject(query)) query = createQuery(query, options);
		if (_.isPlainObject(update)) update = createUpdate(update, options);

		return this.count(query, options)
			.then((total) => {
				// Either add new document or update existing ones.
				if (total === 0) {
					let base = {};
					let baseFields = query.getExactMatches().exactMatches;

					for (let path in baseFields) {
						objtools.setPath(base, path, baseFields[path]);
					}

					update.apply(base);

					return this.insert(base);
				} else {
					return this.update(query, update, options);
				}
			});
	}

	/**
	 * Inserts a new document directly into the database.
	 *
	 * @method insert
	 * @since v0.0.1
	 * @param {Object} data - The data to insert as the document.
	 * @param {Object} [options] - Model-specific options.
	 * @return {Promise} - Resolves with undefined or rejects with XError.
	 *   NOTE: can optionally return with the inserted document, if it is not any extra work to construct
	 */
	insert(data, options = {}) {
		if (this.insertMulti === Model.prototype.insertMulti) {
			let msg = 'The insert() method is not implemented for this model';
			throw new XError(XError.UNSUPPORTED_OPERATION, msg);
		}
		return this.insertMulti([ data ], options);
	}

	/**
	 * Insert multiple documents into the database.
	 *
	 * @method insertMulti
	 * @since v0.0.1
	 * @param {Array{Object}} datas - The data to insert as the document.
	 * @param {Object} [options] - Model-specific options.
	 * @return {Promise} - Resolves with undefined or rejects with XError.
	 *   NOTE: can optionally return with the inserted documents, if it is not any extra work to construct
	 */
	insertMulti(datas, options = {}) {
		if (this.insert === Model.prototype.insert) {
			let msg = 'The insertMulti() method is not implemented for this model';
			throw new XError(XError.UNSUPPORTED_OPERATION, msg);
		}
		return pasync.each(datas, (data) => this.insert(data, options));
	}

}

module.exports = Model;<|MERGE_RESOLUTION|>--- conflicted
+++ resolved
@@ -3,10 +3,7 @@
 const XError = require('xerror');
 const { CrispPrePostHooks } = require('crisphooks');
 const { createQuery, createUpdate } = require('zs-common-query');
-<<<<<<< HEAD
 const objtools = require('zs-objtools');
-=======
->>>>>>> 22ae85a4
 const FakeDocumentStream = require('./fake-document-stream');
 
 /**
